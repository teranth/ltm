--- conflicted
+++ resolved
@@ -2,13 +2,10 @@
 mod db;
 mod formatting;
 mod models;
-<<<<<<< HEAD
+mod validation;
 mod interactive;
 mod suggestions;
 mod feedback;
-=======
-mod validation;
->>>>>>> b955d83a
 
 use anyhow::Result;
 use clap::Parser;
