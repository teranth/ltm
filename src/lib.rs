pub mod commands;
pub mod db;
<<<<<<< HEAD
pub mod models;
pub mod interactive;
pub mod suggestions;
pub mod feedback; 
=======
pub mod formatting;
pub mod models; 
pub mod validation;
>>>>>>> b955d83a
<|MERGE_RESOLUTION|>--- conflicted
+++ resolved
@@ -1,12 +1,8 @@
 pub mod commands;
 pub mod db;
-<<<<<<< HEAD
+pub mod formatting;
 pub mod models;
+pub mod validation;
 pub mod interactive;
 pub mod suggestions;
-pub mod feedback; 
-=======
-pub mod formatting;
-pub mod models; 
-pub mod validation;
->>>>>>> b955d83a
+pub mod feedback;