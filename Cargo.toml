[package]
name = "lticket"
version = "0.1.0"
edition = "2021"
authors = ["Your Name <your.email@example.com>"]
description = "A local CLI-based ticket manager for personal workflow management"

[[bin]]
name = "ltm"
path = "src/main.rs"

[lib]
name = "lticket"
path = "src/lib.rs"

[dependencies]
clap = { version = "4.4", features = ["derive"] }
sqlx = { version = "0.7", features = ["runtime-tokio", "sqlite", "chrono"] }
tokio = { version = "1.36", features = ["full"] }
anyhow = "1.0"
chrono = { version = "0.4", features = ["serde"] }
dirs = "5.0"
edit = "0.1"
serde = { version = "1.0", features = ["derive"] }
serde_json = "1.0"
<<<<<<< HEAD
tabled = "0.14"
colored = "2.0"
unicode-width = "0.1"
terminal_size = "0.3"
=======
regex = "1.10"
strsim = "0.10"
thiserror = "1.0"
>>>>>>> 3e927ca1

[dev-dependencies]
tempfile = "3.8"
tokio-test = "0.4"
futures = "0.3"<|MERGE_RESOLUTION|>--- conflicted
+++ resolved
@@ -23,16 +23,13 @@
 edit = "0.1"
 serde = { version = "1.0", features = ["derive"] }
 serde_json = "1.0"
-<<<<<<< HEAD
 tabled = "0.14"
 colored = "2.0"
 unicode-width = "0.1"
 terminal_size = "0.3"
-=======
 regex = "1.10"
 strsim = "0.10"
 thiserror = "1.0"
->>>>>>> 3e927ca1
 
 [dev-dependencies]
 tempfile = "3.8"
